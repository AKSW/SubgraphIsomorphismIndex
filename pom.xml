<?xml version="1.0" encoding="UTF-8"?>
<project xmlns="http://maven.apache.org/POM/4.0.0" xmlns:xsi="http://www.w3.org/2001/XMLSchema-instance" xsi:schemaLocation="http://maven.apache.org/POM/4.0.0 http://maven.apache.org/xsd/maven-4.0.0.xsd">
    <modelVersion>4.0.0</modelVersion>

    <groupId>org.aksw.commons</groupId>
    <artifactId>subgraph-isomorphism-index-parent</artifactId>
    <version>1.1.2-SNAPSHOT</version>

    <packaging>pom</packaging>

    <name>Sub-graph Isomorphism Index</name>
    <description>An Index Data Structure for Fast Isomorphic Subset and Superset Queries</description>
    <url>https://github.com/AKSW/SubgraphIsomorphismIndex</url>

    <issueManagement>
        <url>https://github.com/AKSW/SubgraphIsomorphismIndex/issues</url>
        <system>GitHub Issue Management</system>
    </issueManagement>

    <licenses>
        <license>
            <name>Apache License 2.0</name>
            <url>http://www.apache.org/licenses/LICENSE-2.0.html</url>
            <distribution>repo</distribution>
        </license>
    </licenses>

    <scm>
        <url>https://github.com/AKSW/SubgraphIsomorphismIndex</url>
        <connection>scm:git:git://github.com/AKSW/SubgraphIsomorphismIndex.git</connection>
        <developerConnection>scm:git:git@github.com:AKSW/SubgraphIsomorphismIndex.git</developerConnection>
        <tag>HEAD</tag>
    </scm>

    <developers>
        <developer>
            <name>Claus Stadler</name>
            <url>http://aksw.org/ClausStadler</url>
            <organization>AKSW</organization>
            <organizationUrl>http://aksw.org</organizationUrl>
        </developer>
    </developers>


    <modules>
        <module>subgraph-isomorphism-index-core</module>
        <module>subgraph-isomorphism-index-jgrapht</module>
        <module>jena-jgrapht-bindings</module>
        <module>subgraph-isomorphism-index-jena</module>
    </modules>

    <properties>
<<<<<<< HEAD
        <jgrapht.version>1.2.0</jgrapht.version>
=======
>>>>>>> a085d206
        <maven.min-version>3.0.4</maven.min-version>
        <maven.compiler.source>1.8</maven.compiler.source>
        <maven.compiler.target>1.8</maven.compiler.target>
        <java.version.javadoc>http://java.sun.com/javase/8/docs/api/</java.version.javadoc>
        <file.encoding>UTF-8</file.encoding>
        <project.build.sourceEncoding>UTF-8</project.build.sourceEncoding>
        <project.reporting.outputEncoding>UTF-8</project.reporting.outputEncoding>
        <gpg.keyname>AKSW</gpg.keyname>
    </properties>

    <prerequisites>
        <maven>3.0.4</maven>
    </prerequisites>

    <dependencyManagement>
        <dependencies>
            <dependency>
                <groupId>org.aksw.commons</groupId>
                <artifactId>jena-jgrapht-bindings</artifactId>
                <version>${project.version}</version>
            </dependency>

            <dependency>
                <groupId>org.aksw.commons</groupId>
                <artifactId>subgraph-isomorphism-index-core</artifactId>
                <version>${project.version}</version>
            </dependency>

            <dependency>
                <groupId>org.aksw.commons</groupId>
                <artifactId>subgraph-isomorphism-index-jgrapht</artifactId>
                <version>${project.version}</version>
            </dependency>

            <dependency>
                <groupId>org.aksw.commons</groupId>
                <artifactId>subgraph-isomorphism-index-jena</artifactId>
                <version>${project.version}</version>
            </dependency>

            <dependency>
                <groupId>org.aksw.commons</groupId>
                <artifactId>tagmap-core</artifactId>
                <version>1.0.3</version>
            </dependency>

            <dependency>
                <groupId>org.jgrapht</groupId>
                <artifactId>jgrapht-core</artifactId>
                <version>1.1.0</version>
            </dependency>

            <dependency>
                <groupId>org.apache.jena</groupId>
                <artifactId>jena-arq</artifactId>
                <version>3.7.0</version>
            </dependency>

<!--
            <dependency>
                <groupId>org.aksw.jena-sparql-api</groupId>
                <artifactId>jena-sparql-api-utils</artifactId>
                <version>3.3.0-2</version>
            </dependency>
-->
            <dependency>
                <groupId>com.google.guava</groupId>
                <artifactId>guava</artifactId>
                <version>24.0-jre</version>
            </dependency>

            <dependency>
                <groupId>org.slf4j</groupId>
                <artifactId>slf4j-log4j12</artifactId>
                <version>1.7.25</version>
            </dependency>

            <dependency>
                <groupId>junit</groupId>
                <artifactId>junit</artifactId>
                <version>4.12</version>
            </dependency>

        </dependencies>
    </dependencyManagement>

    <!-- Don't touch the stuff below unless you know what you are doing -->
    <build>

        <plugins>
            <plugin>
                <groupId>com.amashchenko.maven.plugin</groupId>
                <artifactId>gitflow-maven-plugin</artifactId>
                <version>1.6.0</version>
                <configuration>
                    <gitFlowConfig>
                        <versionTagPrefix>v</versionTagPrefix>
                    </gitFlowConfig>
                </configuration>
            </plugin>


            <!-- That's a sledge hammer solution - but at least it works ... -->
            <plugin>
                <groupId>org.apache.maven.plugins</groupId>
                <artifactId>maven-release-plugin</artifactId>
                <version>2.5.3</version>
                <configuration>
                    <arguments>-P!source-artifacts</arguments>
                    <useReleaseProfile>false</useReleaseProfile>
                    <releaseProfiles>release</releaseProfiles>
                    <goals>-Dmaven.test.skip=false deploy</goals>
                    <autoVersionSubmodules>true</autoVersionSubmodules>
                </configuration>
            </plugin>


            <!--Maven Compiler Plugin -->
            <plugin>
                <groupId>org.apache.maven.plugins</groupId>
                <artifactId>maven-compiler-plugin</artifactId>
                <version>3.3</version>
                <configuration>
                    <source>${maven.compiler.source}</source>
                    <target>${maven.compiler.target}</target>
                    <encoding>${project.build.sourceEncoding}</encoding>
                </configuration>
            </plugin>


            <!-- Solution from http://stackoverflow.com/questions/4725668/how-to-deploy-snapshot-with-sources-and-javadoc -->
            <plugin>
                <groupId>org.apache.maven.plugins</groupId>
                <artifactId>maven-source-plugin</artifactId>
                <version>2.2.1</version>
                <executions>
                    <execution>
                        <id>attach-sources</id>
                        <phase>verify</phase>
                        <goals>
                            <goal>jar-no-fork</goal>
                        </goals>
                    </execution>
                </executions>
            </plugin>

            <plugin>
                <groupId>org.apache.maven.plugins</groupId>
                <artifactId>maven-javadoc-plugin</artifactId>
                <version>2.9.1</version>
                <configuration>
                    <failOnError>false</failOnError>
                </configuration>
                <executions>
                    <execution>
                        <id>attach-javadocs</id>
                        <goals>
                            <goal>jar</goal>
                        </goals>
                    </execution>
                </executions>
            </plugin>

            <plugin>
                <groupId>org.apache.maven.plugins</groupId>
                <artifactId>maven-surefire-plugin</artifactId>
                <version>2.17</version>
                <configuration>
                    <skipTests>false</skipTests>
                </configuration>
            </plugin>

            <!-- <plugin> -->
            <!-- <groupId>org.apache.maven.plugins</groupId> -->
            <!-- <artifactId>maven-assembly-plugin</artifactId> -->
            <!-- <version>2.6</version> -->
            <!-- <configuration> -->
            <!-- <attach>false</attach> -->
            <!-- <descriptorRefs> -->
            <!-- <descriptorRef>jar-with-dependencies</descriptorRef> -->
            <!-- </descriptorRefs> -->
            <!-- </configuration> -->
            <!-- </plugin> -->

            <plugin>
                <groupId>org.apache.maven.plugins</groupId>
                <artifactId>maven-enforcer-plugin</artifactId>
                <version>3.0.0-M1</version>
                <executions>
                    <execution>
                        <id>enforce-default</id>
                        <goals>
                            <goal>enforce</goal>
                        </goals>
                        <configuration>
                            <rules>
                                <requireMavenVersion>
                                    <version>[${maven.min-version},)</version>
                                </requireMavenVersion>
                            </rules>
                        </configuration>
                    </execution>
                    <execution>
                        <id>enforce-clean</id>
                        <phase>pre-clean</phase>
                        <goals>
                            <goal>enforce</goal>
                        </goals>
                        <configuration>
                            <rules>
                                <requireMavenVersion>
                                    <version>[${maven.min-version},)</version>
                                </requireMavenVersion>
                            </rules>
                        </configuration>
                    </execution>
                    <execution>
                        <id>enforce-site</id>
                        <phase>pre-site</phase>
                        <goals>
                            <goal>enforce</goal>
                        </goals>
                        <configuration>
                            <rules>
                                <requireMavenVersion>
                                    <version>[${maven.min-version},)</version>
                                </requireMavenVersion>
                            </rules>
                        </configuration>
                    </execution>
                </executions>
            </plugin>
        </plugins>

        <pluginManagement>
            <plugins>

                <plugin>
                    <groupId>org.apache.maven.plugins</groupId>
                    <artifactId>maven-shade-plugin</artifactId>
                    <version>2.4.3</version>
                    <executions>
                        <execution>
                            <phase>package</phase>
                            <goals>
                                <goal>shade</goal>
                            </goals>
                            <configuration>
                                <createDependencyReducedPom>false</createDependencyReducedPom>
                                <shadedArtifactAttached>true</shadedArtifactAttached>
                                <shadedClassifierName>jar-with-dependencies</shadedClassifierName>
                                <attach>false</attach>
                                <descriptorRefs>
                                    <descriptorRef>jar-with-dependencies</descriptorRef>
                                </descriptorRefs>
                                <filters>
                                    <filter>
                                        <artifact>*:*</artifact>
                                        <excludes>
                                            <exclude>META-INF/*.SF</exclude>
                                            <exclude>META-INF/*.DSA</exclude>
                                            <exclude>META-INF/*.RSA</exclude>
                                        </excludes>
                                    </filter>
                                </filters>
                                <transformers>
                                    <transformer implementation="org.apache.maven.plugins.shade.resource.ServicesResourceTransformer" />
                                </transformers>
                            </configuration>
                        </execution>
                    </executions>
                </plugin>

                <!--This plugin's configuration is used to store Eclipse m2e settings
                    only. It has no influence on the Maven build itself. -->
                <plugin>
                    <groupId>org.eclipse.m2e</groupId>
                    <artifactId>lifecycle-mapping</artifactId>
                    <version>1.0.0</version>
                    <configuration>
                        <lifecycleMappingMetadata>
                            <pluginExecutions>
                                <pluginExecution>
                                    <pluginExecutionFilter>
                                        <groupId>
                                            org.apache.maven.plugins
                                        </groupId>
                                        <artifactId>
                                            maven-remote-resources-plugin
                                        </artifactId>
                                        <versionRange>
                                            [1.5,)
                                        </versionRange>
                                        <goals>
                                            <goal>bundle</goal>
                                        </goals>
                                    </pluginExecutionFilter>
                                    <action>
                                        <ignore />
                                    </action>
                                </pluginExecution>
                            </pluginExecutions>
                        </lifecycleMappingMetadata>
                    </configuration>
                </plugin>

                <plugin>
                    <groupId>org.apache.maven.plugins</groupId>
                    <artifactId>maven-deploy-plugin</artifactId>
                    <version>2.8.2</version>
                </plugin>

            </plugins>
        </pluginManagement>
    </build>


    <profiles>
        <profile>
            <id>bundle</id>
            <build>
                <plugins>


                </plugins>
            </build>
        </profile>

        <profile>
            <id>doclint-java8-disable</id>
            <activation>
                <jdk>[1.8,)</jdk>
            </activation>

            <build>
                <plugins>
                    <plugin>
                        <groupId>org.apache.maven.plugins</groupId>
                        <artifactId>maven-javadoc-plugin</artifactId>
                        <version>2.9.1</version>
                        <executions>
                            <execution>
                                <id>attach-javadocs</id>
                                <goals>
                                    <goal>jar</goal>
                                </goals>
                                <configuration>
                                    <failOnError>false</failOnError>
                                </configuration>
                            </execution>
                        </executions>
                        <configuration>
                            <additionalparam>-Xdoclint:none</additionalparam>
                        </configuration>
                    </plugin>
                </plugins>
            </build>
        </profile>

        <profile>
            <id>release</id>
            <build>
                <plugins>
                    <plugin>
                        <groupId>org.apache.maven.plugins</groupId>
                        <artifactId>maven-gpg-plugin</artifactId>
                        <version>1.6</version>
                        <executions>
                            <execution>
                                <id>sign-artifacts</id>
                                <phase>verify</phase>
                                <goals>
                                    <goal>sign</goal>
                                </goals>
                                <configuration>
                                    <keyname>AKSW</keyname>
                                    <passphraseServerId>${gpg.keyname}</passphraseServerId>
                                </configuration>
                            </execution>
                        </executions>
                    </plugin>

                    <plugin>
                        <groupId>org.sonatype.plugins</groupId>
                        <artifactId>nexus-staging-maven-plugin</artifactId>
                        <version>1.6.6</version>
                        <extensions>true</extensions>
                        <configuration>
                            <serverId>ossrh</serverId>
                            <nexusUrl>https://oss.sonatype.org/</nexusUrl>
                            <autoReleaseAfterClose>true</autoReleaseAfterClose>
                        </configuration>
                    </plugin>

                </plugins>
            </build>
        </profile>
    </profiles>

    <distributionManagement>
        <repository>
            <id>ossrh</id>
            <url>https://oss.sonatype.org/service/local/staging/deploy/maven2/</url>
        </repository>
        <snapshotRepository>
            <id>maven.aksw.snapshots</id>
            <name>AKSW Snapshot Repository</name>
            <url>http://maven.aksw.org/archiva/repository/snapshots</url>
        </snapshotRepository>
    </distributionManagement>

    <repositories>
        <repository>
            <id>maven.aksw.snapshots</id>
            <name>AKSW Snapshot Repository</name>
            <url>http://maven.aksw.org/archiva/repository/snapshots</url>
            <releases>
                <enabled>false</enabled>
            </releases>
            <snapshots>
                <enabled>true</enabled>
            </snapshots>
        </repository>
    </repositories>
</project><|MERGE_RESOLUTION|>--- conflicted
+++ resolved
@@ -50,10 +50,7 @@
     </modules>
 
     <properties>
-<<<<<<< HEAD
         <jgrapht.version>1.2.0</jgrapht.version>
-=======
->>>>>>> a085d206
         <maven.min-version>3.0.4</maven.min-version>
         <maven.compiler.source>1.8</maven.compiler.source>
         <maven.compiler.target>1.8</maven.compiler.target>
@@ -103,7 +100,7 @@
             <dependency>
                 <groupId>org.jgrapht</groupId>
                 <artifactId>jgrapht-core</artifactId>
-                <version>1.1.0</version>
+                <version>${jgrapht.version}</version>
             </dependency>
 
             <dependency>
