--- conflicted
+++ resolved
@@ -63,18 +63,9 @@
 
     <dependencyManagement>
         <dependencies>
-<!--
+
             <dependency>
                 <groupId>org.aksw.commons</groupId>
-<<<<<<< HEAD
-                <artifactId>jena-algebra-extensions</artifactId>
-                <version>${project.version}</version>
-            </dependency>
--->
-            <dependency>
-                <groupId>org.aksw.commons</groupId>
-=======
->>>>>>> cbf548ad
                 <artifactId>jena-jgrapht-bindings</artifactId>
                 <version>${project.version}</version>
             </dependency>
