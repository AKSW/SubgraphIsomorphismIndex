--- conflicted
+++ resolved
@@ -8,11 +8,7 @@
     <parent>
         <groupId>org.aksw.commons</groupId>
         <artifactId>subgraph-isomorphism-index-parent</artifactId>
-<<<<<<< HEAD
-        <version>1.0.3-SNAPSHOT</version>
-=======
         <version>1.1.0-SNAPSHOT</version>
->>>>>>> 7dd605c1
     </parent>
 
     <dependencies>
